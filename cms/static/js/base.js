var $body;
var $modal;
var $modalCover;
var $newComponentItem;
var $newComponentStep1;
var $newComponentStep2;

$(document).ready(function() {
    $body = $('body');
    $modal = $('.history-modal');
    $modalCover = $('.modal-cover');
    $newComponentItem = $('.new-component-item');
    $newComponentTypePicker = $('.new-component');
    $newComponentTemplatePickers = $('.new-component-templates');
    $newComponentButton = $('.new-component-button');
    $body.bind('keyup', onKeyUp);

    $('.expand-collapse-icon').bind('click', toggleSubmodules);
    $('.visibility-options').bind('change', setVisibility);

    $('.unit-history ol a').bind('click', showHistoryModal);
    $modal.bind('click', hideModal);
    $modalCover.bind('click', hideHistoryModal);

<<<<<<< HEAD
    $('.unit .item-actions .delete-button').bind('click', deleteUnit);
});

function deleteUnit(e) {
    e.preventDefault();
    var id = $(this).data('id');
    var _this = $(this);
    
    $.post('/delete_item', 
	   {'id': id, 'delete_children' : 'true'}, 
	   function(data) {
	       // remove 'leaf' class containing <li> element
	       var parent = _this.parents('li.leaf');
	       parent.remove();
	   });
=======
    $('.assets .upload-button').bind('click', showUploadModal);
    $('.upload-modal .close-button').bind('click', hideModal);
});

function showUploadModal(e) {
    e.preventDefault();
    $('.upload-modal').show();
    $('.file-input').bind('change', startUpload);
    $('.upload-modal .choose-file-button').bind('click', showFileSelectionMenu);
    $modalCover.show();
}

function showFileSelectionMenu(e) {
    e.preventDefault();
    $('.file-input').click();
}

function startUpload(e) {
    $('.upload-modal h1').html('Uploading…');
    $('.upload-modal .file-name').html($('.file-input').val());
    $('.upload-modal .choose-file-button').hide();
    $('.upload-modal .progress-bar').removeClass('loaded').show();
    $('.upload-modal .progress-fill').html('').css('width', '0').animate({
        'width': '100%'
    }, 1500);
    setTimeout(markAsLoaded, 1500);
}

function markAsLoaded() {
    $('.upload-modal .copy-button').css('display', 'inline-block');
    $('.upload-modal .progress-bar').addClass('loaded');
    $('.upload-modal .progress-fill').html('loaded successfully');
    $('.upload-modal .choose-file-button').html('Load Another File').show();
}

function hideModal(e) {
    e.preventDefault();
    $('.modal').hide();
    $modalCover.hide();
}

function onKeyUp(e) {
    if(e.which == 87) {
        $body.toggleClass('show-wip');
    }
>>>>>>> a6cf7cb0
}

function toggleSubmodules(e) {
    e.preventDefault();
    $(this).toggleClass('expand').toggleClass('collapse');
    $(this).closest('.branch, .window').toggleClass('collapsed');
}

function setVisibility(e) {
    $(this).find('.checked').removeClass('checked');
    $(e.target).closest('.option').addClass('checked');
}

function editComponent(e) {
    e.preventDefault();
    $(this).closest('.xmodule_edit').addClass('editing').find('.component-editor').slideDown(150);
}

function closeComponentEditor(e) {
    e.preventDefault();
    $(this).closest('.xmodule_edit').removeClass('editing').find('.component-editor').slideUp(150);
}


function showHistoryModal(e) {
    e.preventDefault();

    $modal.show();
    $modalCover.show();
}

function hideHistoryModal(e) {
    e.preventDefault();

    $modal.hide();
    $modalCover.hide();
}





<|MERGE_RESOLUTION|>--- conflicted
+++ resolved
@@ -21,8 +21,8 @@
     $('.unit-history ol a').bind('click', showHistoryModal);
     $modal.bind('click', hideModal);
     $modalCover.bind('click', hideHistoryModal);
-
-<<<<<<< HEAD
+    $('.assets .upload-button').bind('click', showUploadModal);
+    $('.upload-modal .close-button').bind('click', hideModal);
     $('.unit .item-actions .delete-button').bind('click', deleteUnit);
 });
 
@@ -38,10 +38,7 @@
 	       var parent = _this.parents('li.leaf');
 	       parent.remove();
 	   });
-=======
-    $('.assets .upload-button').bind('click', showUploadModal);
-    $('.upload-modal .close-button').bind('click', hideModal);
-});
+}
 
 function showUploadModal(e) {
     e.preventDefault();
@@ -84,7 +81,6 @@
     if(e.which == 87) {
         $body.toggleClass('show-wip');
     }
->>>>>>> a6cf7cb0
 }
 
 function toggleSubmodules(e) {
