--- conflicted
+++ resolved
@@ -52,12 +52,8 @@
 from auth.authz import get_user_by_email, add_user_to_course_group, remove_user_from_course_group
 from auth.authz import INSTRUCTOR_ROLE_NAME, STAFF_ROLE_NAME, create_all_course_groups
 from .utils import get_course_location_for_item, get_lms_link_for_item, compute_unit_state, \
-<<<<<<< HEAD
-    UnitState, get_course_for_item, get_url_reverse
-=======
-    get_date_display, UnitState, get_course_for_item, get_url_reverse, add_open_ended_panel_tab, \
+    UnitState, get_course_for_item, get_url_reverse, add_open_ended_panel_tab, \
     remove_open_ended_panel_tab
->>>>>>> a50f1ca6
 
 from xmodule.modulestore.xml_importer import import_from_xml
 from contentstore.course_info_model import get_course_updates, \
@@ -253,12 +249,6 @@
         if state == UnitState.public or state == UnitState.draft:
             can_view_live = True
             break
-
-    # item.lms.start is a struct_time using GMT
-    # item.lms.due is a String, 'March 20 17:00'
-
-    # edit_subsection.html, due is converted to dateutil.parser.parse(item.lms.due) = {datetime} 2013-03-20 17:00:00
-    #parsed_due_date = dateutil.parser.parse(item.lms.due)
 
     return render_to_response('edit_subsection.html',
         {'subsection': item,
