--- conflicted
+++ resolved
@@ -10,13 +10,8 @@
     return repr(tuple(key))
 
 
-<<<<<<< HEAD
-class SessionKeyValueStore(KeyValueStore):
+class SessionKeyValueStore(KeyValueStore):  # lint-amnesty, pylint: disable=missing-class-docstring
     def __init__(self, request):  # lint-amnesty, pylint: disable=super-init-not-called
-=======
-class SessionKeyValueStore(KeyValueStore):  # lint-amnesty, pylint: disable=missing-class-docstring
-    def __init__(self, request):
->>>>>>> 90666a62
         self._session = request.session
 
     def get(self, key):
