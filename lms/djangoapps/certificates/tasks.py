--- conflicted
+++ resolved
@@ -29,11 +29,8 @@
         - course_key: The course key for the course that the student is
             receiving a certificate in.
         - status: Certificate status (value from the CertificateStatuses model)
-<<<<<<< HEAD
-=======
         - enrollment_mode: user's enrollment mode (ex. verified)
         - course_grade: user's course grade
->>>>>>> 6f6a9e9c
         - generation_mode: Used when emitting an event. Options are "self" (implying the user generated the cert
             themself) and "batch" for everything else.
     """
@@ -44,9 +41,5 @@
     course_grade = kwargs.pop('course_grade', None)
     generation_mode = kwargs.pop('generation_mode', 'batch')
 
-<<<<<<< HEAD
-    generate_course_certificate(user=student, course_key=course_key, status=status, generation_mode=generation_mode)
-=======
     generate_course_certificate(user=student, course_key=course_key, status=status, enrollment_mode=enrollment_mode,
-                                course_grade=course_grade, generation_mode=generation_mode)
->>>>>>> 6f6a9e9c
+                                course_grade=course_grade, generation_mode=generation_mode)