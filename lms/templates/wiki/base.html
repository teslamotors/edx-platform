{% extends "main_django.html" %}
{% load compressed %}{% load sekizai_tags i18n %}{% load url from future %}{% load staticfiles %}

{% block title %}<title>{% block pagetitle %}{% endblock %} | edX Wiki</title>{% endblock %}

{% block headextra %}
  {% compressed_css 'course' %}
<<<<<<< HEAD
  
  <script src="{% static 'js/bootstrap.min.js' %}"></script>
=======
  <script src="{{ STATIC_URL }}js/bootstrap-alert.js"></script>
  <script src="{{ STATIC_URL }}js/bootstrap-collapse.js"></script>
  <script src="{{ STATIC_URL }}js/bootstrap-modal.js"></script>

>>>>>>> cb221d49
  <script type="text/javascript">
    function ajaxError(){}
    
    $.ajaxSetup({
      timeout: 7000,
      cache: false,
      error: function(e, xhr, settings, exception) {
          ajaxError();
      }
    });

    function jsonWrapper(url, callback) {
      $.getJSON(url, function(data) {
        if (data == null) {
          ajaxError();
        } else {
          callback(data);
        }
      });
    }
  </script>
{% endblock %}


{% block body %}
  {% if course %}
    {% include "course_navigation.html" with active_page_context="wiki" %}
  {% endif %}

  <section class="container wiki {{ selected_tab }}">

    {% block wiki_body %}
      
      {% block wiki_breadcrumbs %}{% endblock %}

      {% if messages %}
        {% for message in messages %}
          <div class="alert alert-{{ message.tags }}">
            <a class="close" data-dismiss="alert" href="#">&times;</a>
            {{ message }}
          </div>
        {% endfor %}
      {% endif %}
      
      {% block wiki_contents %}{% endblock %}
      
    {% endblock %}

  </section>

{% endblock %}<|MERGE_RESOLUTION|>--- conflicted
+++ resolved
@@ -5,15 +5,10 @@
 
 {% block headextra %}
   {% compressed_css 'course' %}
-<<<<<<< HEAD
+  <script src="{% static 'js/bootstrap-alert.js' %}"></script>
+  <script src="{% static 'js/bootstrap-collapse.js' %}"></script>
+  <script src="{% static 'js/bootstrap-modal.js' %}"></script>
   
-  <script src="{% static 'js/bootstrap.min.js' %}"></script>
-=======
-  <script src="{{ STATIC_URL }}js/bootstrap-alert.js"></script>
-  <script src="{{ STATIC_URL }}js/bootstrap-collapse.js"></script>
-  <script src="{{ STATIC_URL }}js/bootstrap-modal.js"></script>
-
->>>>>>> cb221d49
   <script type="text/javascript">
     function ajaxError(){}
     
