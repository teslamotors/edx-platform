"""
Contains code related to computing content gating course duration limits
and course access based on these limits.
"""

from django.utils import timezone
from django.utils.translation import ugettext as _
from edx_django_utils.cache import RequestCache
from web_fragments.fragment import Fragment

from common.djangoapps.course_modes.models import CourseMode
from common.djangoapps.student.models import CourseEnrollment
from common.djangoapps.util.date_utils import strftime_localized, strftime_localized_html
from lms.djangoapps.courseware.access_response import AccessError
from lms.djangoapps.courseware.access_utils import ACCESS_GRANTED
from lms.djangoapps.courseware.utils import verified_upgrade_deadline_link
from lms.djangoapps.courseware.masquerade import get_course_masquerade, is_masquerading_as_specific_student
from openedx.core.djangoapps.content.course_overviews.models import CourseOverview
from openedx.core.djangoapps.course_date_signals.utils import get_expected_duration
from openedx.core.djangolib.markup import HTML
from openedx.features.course_duration_limits.models import CourseDurationLimitConfig


class AuditExpiredError(AccessError):
    """
    Access denied because the user's audit timespan has expired
    """
    def __init__(self, user, course, expiration_date):
        error_code = 'audit_expired'
        developer_message = f'User {user} had access to {course} until {expiration_date}'
        expiration_date = strftime_localized(expiration_date, 'SHORT_DATE')
        user_message = _('Access expired on {expiration_date}').format(expiration_date=expiration_date)
        try:
            course_name = course.display_name_with_default
            additional_context_user_message = _('Access to {course_name} expired on {expiration_date}').format(
                course_name=course_name,
                expiration_date=expiration_date
            )
        except CourseOverview.DoesNotExist:
            additional_context_user_message = _('Access to the course you were looking'
                                                ' for expired on {expiration_date}').format(
                expiration_date=expiration_date
            )
<<<<<<< HEAD
        super().__init__(error_code, developer_message, user_message,
                                                additional_context_user_message)
=======

        # lint-amnesty, pylint: disable=super-with-arguments
        super().__init__(error_code, developer_message, user_message, additional_context_user_message)
>>>>>>> a872383a


def get_user_course_duration(user, course):
    """
    Return a timedelta measuring the duration of the course for a particular user.

    Business Logic:
      - Course access duration is bounded by the min and max duration.
      - If course fields are missing, default course access duration to MIN_DURATION.
    """
    if not CourseDurationLimitConfig.enabled_for_enrollment(user, course):
        return None

    enrollment = CourseEnrollment.get_enrollment(user, course.id)
    if enrollment is None or enrollment.mode != CourseMode.AUDIT:
        return None

    verified_mode = CourseMode.verified_mode_for_course(course=course, include_expired=True)
    if not verified_mode:
        return None

    return get_expected_duration(course.id)


def get_user_course_expiration_date(user, course):
    """
    Return expiration date for given user course pair.
    Return None if the course does not expire.

    Business Logic:
      - Course access duration is bounded by the min and max duration.
      - If course fields are missing, default course access duration to MIN_DURATION.
    """
    access_duration = get_user_course_duration(user, course)
    if access_duration is None:
        return None

    enrollment = CourseEnrollment.get_enrollment(user, course.id)
    if enrollment is None or enrollment.mode != CourseMode.AUDIT:
        return None

    # We reset schedule.start in order to change a user's computed deadlines.
    # But their expiration date shouldn't change when we adjust their schedule (they don't
    # get additional time), so we need to based the expiration date on a fixed start date.
    content_availability_date = max(enrollment.created, course.start)

    return content_availability_date + access_duration


def check_course_expired(user, course):
    """
    Check if the course expired for the user.
    """
    # masquerading course staff should always have access
    if get_course_masquerade(user, course.id):
        return ACCESS_GRANTED

    expiration_date = get_user_course_expiration_date(user, course)
    if expiration_date and timezone.now() > expiration_date:
        return AuditExpiredError(user, course, expiration_date)

    return ACCESS_GRANTED


def get_access_expiration_data(user, course):
    """
    Create a dictionary of information about the access expiration for this user & course.

    Used by serializers to pass onto frontends and by the LMS locally to generate HTML for template rendering.

    Returns a dictionary of data, or None if no expiration is applicable.
    """
    expiration_date = get_user_course_expiration_date(user, course)
    if not expiration_date:
        return None

    enrollment = CourseEnrollment.get_enrollment(user, course.id)
    if enrollment is None:
        return None

    now = timezone.now()
    upgrade_deadline = enrollment.upgrade_deadline
    if not upgrade_deadline or upgrade_deadline < now:
        upgrade_deadline = enrollment.course_upgrade_deadline
    if upgrade_deadline and upgrade_deadline < now:
        upgrade_deadline = None

    masquerading_expired_course = is_masquerading_as_specific_student(user, course.id) and expiration_date < now

    return {
        'expiration_date': expiration_date,
        'masquerading_expired_course': masquerading_expired_course,
        'upgrade_deadline': upgrade_deadline,
        'upgrade_url': verified_upgrade_deadline_link(user, course=course) if upgrade_deadline else None,
    }


def generate_course_expired_message(user, course):
    """
    Generate the message for the user course expiration date if it exists.
    """
    expiration_data = get_access_expiration_data(user, course)
    if not expiration_data:
        return

    expiration_date = expiration_data['expiration_date']
    masquerading_expired_course = expiration_data['masquerading_expired_course']
    upgrade_deadline = expiration_data['upgrade_deadline']
    upgrade_url = expiration_data['upgrade_url']

    if masquerading_expired_course:
        upgrade_message = _('This learner does not have access to this course. '
                            'Their access expired on {expiration_date}.')
        return HTML(upgrade_message).format(
            expiration_date=strftime_localized_html(expiration_date, 'SHORT_DATE')
        )
    else:
        expiration_message = _('{strong_open}Audit Access Expires {expiration_date}{strong_close}'
                               '{line_break}You lose all access to this course, including your progress, on '
                               '{expiration_date}.')
        upgrade_deadline_message = _('{line_break}Upgrade by {upgrade_deadline} to get unlimited access to the course '
                                     'as long as it exists on the site. {a_open}Upgrade now{sronly_span_open} to '
                                     'retain access past {expiration_date}{span_close}{a_close}')
        full_message = expiration_message
        if upgrade_deadline and upgrade_url:
            full_message += upgrade_deadline_message
            using_upgrade_messaging = True
        else:
            using_upgrade_messaging = False

        formatted_expiration_date = strftime_localized_html(expiration_date, 'SHORT_DATE')
        if using_upgrade_messaging:
            formatted_upgrade_deadline = strftime_localized_html(upgrade_deadline, 'SHORT_DATE')

            return HTML(full_message).format(
                a_open=HTML('<a id="FBE_banner" href="{upgrade_link}">').format(upgrade_link=upgrade_url),
                sronly_span_open=HTML('<span class="sr-only">'),
                span_close=HTML('</span>'),
                a_close=HTML('</a>'),
                expiration_date=HTML(formatted_expiration_date),
                strong_open=HTML('<strong>'),
                strong_close=HTML('</strong>'),
                line_break=HTML('<br>'),
                upgrade_deadline=HTML(formatted_upgrade_deadline)
            )

        else:
            return HTML(full_message).format(
                span_close=HTML('</span>'),
                expiration_date=HTML(formatted_expiration_date),
                strong_open=HTML('<strong>'),
                strong_close=HTML('</strong>'),
                line_break=HTML('<br>'),
            )


def generate_course_expired_fragment(user, course):
    message = generate_course_expired_message(user, course)
    if message:
        return generate_fragment_from_message(message)


def generate_fragment_from_message(message):
    return Fragment(HTML('<div class="course-expiration-message">{}</div>').format(message))


def generate_course_expired_fragment_from_key(user, course_key):
    """
    Like `generate_course_expired_fragment`, but using a CourseKey instead of
    a CourseOverview and using request-level caching.

    Either returns WebFragment to inject XBlock content into, or None if we
    shouldn't show a course expired message for this user.
    """
    request_cache = RequestCache('generate_course_expired_fragment_from_key')
    cache_key = f'message:{user.id},{course_key}'
    cache_response = request_cache.get_cached_response(cache_key)
    if cache_response.is_found:
        cached_message = cache_response.value
        # In this case, there is no message to display.
        if cached_message is None:
            return None
        return generate_fragment_from_message(cached_message)

    course = CourseOverview.get_from_id(course_key)
    message = generate_course_expired_message(user, course)
    request_cache.set(cache_key, message)
    if message is None:
        return None

    return generate_fragment_from_message(message)


def course_expiration_wrapper(user, block, view, frag, context):  # pylint: disable=W0613
    """
    An XBlock wrapper that prepends a message to the beginning of a vertical if
    a user's course is about to expire.
    """
    if block.category != 'vertical':
        return frag

    course_expiration_fragment = generate_course_expired_fragment_from_key(
        user, block.course_id
    )
    if not course_expiration_fragment:
        return frag

    # Course content must be escaped to render correctly due to the way the
    # way the XBlock rendering works. Transforming the safe markup to unicode
    # escapes correctly.
    course_expiration_fragment.content = str(course_expiration_fragment.content)

    course_expiration_fragment.add_content(frag.content)
    course_expiration_fragment.add_fragment_resources(frag)

    return course_expiration_fragment<|MERGE_RESOLUTION|>--- conflicted
+++ resolved
@@ -41,14 +41,8 @@
                                                 ' for expired on {expiration_date}').format(
                 expiration_date=expiration_date
             )
-<<<<<<< HEAD
-        super().__init__(error_code, developer_message, user_message,
-                                                additional_context_user_message)
-=======
-
         # lint-amnesty, pylint: disable=super-with-arguments
         super().__init__(error_code, developer_message, user_message, additional_context_user_message)
->>>>>>> a872383a
 
 
 def get_user_course_duration(user, course):
