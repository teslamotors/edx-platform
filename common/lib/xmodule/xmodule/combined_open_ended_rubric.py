--- conflicted
+++ resolved
@@ -29,15 +29,10 @@
         success = False
         try:
             rubric_categories = self.extract_categories(rubric_xml)
-<<<<<<< HEAD
             max_scores = map((lambda cat: cat['options'][-1]['points']), rubric_categories)
             max_score = max(max_scores)
             html = self.system.render_template('open_ended_rubric.html', 
-                    {'categories'  : rubric_categories,
-=======
-            html = self.system.render_template('open_ended_rubric.html',
                     {'categories': rubric_categories,
->>>>>>> 53312713
                      'has_score': self.has_score,
                      'view_only': self.view_only,
                      'max_score': max_score})
